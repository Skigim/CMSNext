--- conflicted
+++ resolved
@@ -25,25 +25,15 @@
 
 ### Phase 1 · Component Decomposition (In Progress)
 - **App shell extraction**
-<<<<<<< HEAD
-  - Split `AppContent` into navigation, connection/onboarding, and case workspace modules.
-  - Isolate `useEffect` chains into dedicated hooks (`useConnectionFlow`, `useImportListeners`) to reduce dependency-array churn.
+  - ✅ Extracted connection and onboarding responsibilities into `useConnectionFlow`, trimming modal wiring out of `App.tsx`.
+  - ✅ Ported note modal and CRUD logic into `useNoteFlow`, keeping case state updates centralized and predictable.
+  - 🔄 Next: Split `AppContent` into navigation, connection/onboarding, and case workspace modules, and migrate import listeners into a `useImportListeners` hook to reduce dependency-array churn.
 - **Financial workflows**
-  - Break `FinancialItemCard.tsx` into view, edit form, skeleton management, and list controller components.
-  - Move shared create/update helpers into `hooks/useFinancialItems.ts` to separate UI from data mutations.
+  - ✅ Moved financial item modal orchestration into `useFinancialItemFlow`, aligning CRUD handlers with the DataManager pattern.
+  - 🔄 Next: Break `FinancialItemCard.tsx` into view, edit form, skeleton management, and list controller components, moving shared create/update helpers into `hooks/useFinancialItems.ts`.
 
 **Success metric:** both files < 400 lines with clear ownership boundaries and unit coverage for new hooks/components.
-=======
-  - ✅ Extracted connection and onboarding responsibilities into `useConnectionFlow`, trimming modal wiring out of `App.tsx`.
-  - ✅ Ported note modal and CRUD logic into `useNoteFlow`, keeping case state updates centralized and predictable.
-  - 🔄 Remaining: carve out view/navigation state (sidebar + breadcrumbs) and migrate import listeners into a `useImportListeners` hook.
-- **Financial workflows**
-  - ✅ Moved financial item modal orchestration into `useFinancialItemFlow`, aligning CRUD handlers with the DataManager pattern.
-  - 🔄 Remaining: finish splitting `FinancialItemCard.tsx` into render, form, and controller components with memoized boundaries.
-
-**Success metric:** both files < 400 lines with clear ownership boundaries and unit coverage for new hooks/components.
-**Progress check:** `App.tsx` now delegates connection, financial item, and note flows to dedicated hooks; remaining work focuses on navigation/layout state and financial card breakup.
->>>>>>> b3ce4dbd
+**Progress check:** `App.tsx` now delegates connection, financial item, and note flows to dedicated hooks; upcoming work focuses on navigation/layout state and the financial card breakup.
 
 ### Phase 2 · Testing Expansion (Planned)
 - Add React Testing Library suites for `CaseForm`, `FinancialItemCard`, and `ConnectToExistingModal`, covering happy paths, validation errors, and cancellation flows.
