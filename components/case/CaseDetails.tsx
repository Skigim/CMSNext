--- conflicted
+++ resolved
@@ -1,311 +1,311 @@
-import { useCallback, useMemo, useState } from "react";
-import { Button } from "../ui/button";
-import { AlertDialog, AlertDialogAction, AlertDialogCancel, AlertDialogContent, AlertDialogDescription, AlertDialogFooter, AlertDialogHeader, AlertDialogTitle, AlertDialogTrigger } from "../ui/alert-dialog";
-import { ResizablePanelGroup, ResizablePanel, ResizableHandle } from "../ui/resizable";
-import { Tabs, TabsContent, TabsList, TabsTrigger } from "../ui/tabs";
-import { CaseSection } from "./CaseSection";
-import { NotesSection } from "./NotesSection";
-import { CaseDisplay, CaseCategory, FinancialItem, NewNoteData } from "../../types/case";
-import { ArrowLeft, Edit2, Trash2, Landmark, Wallet, Receipt, BellRing, FileText } from "lucide-react";
-import { withDataErrorBoundary } from "../error/ErrorBoundaryHOC";
-import { CaseStatusMenu } from "./CaseStatusMenu";
-import { Badge } from "../ui/badge";
-import { cn, interactiveHoverClasses } from "../ui/utils";
-import type { AlertWithMatch } from "../../utils/alertsData";
-import { CaseAlertsDrawer } from "./CaseAlertsDrawer";
-import { McnCopyControl } from "@/components/common/McnCopyControl";
-import { generateCaseSummary } from "../../utils/caseSummaryGenerator";
-import { clickToCopy } from "../../utils/clipboard";
-
-interface CaseDetailsProps {
-  case: CaseDisplay;
-  onBack: () => void;
-  onEdit: () => void;
-  onDelete: () => void;
-  onAddItem: (category: CaseCategory) => void;
-  onDeleteItem: (category: CaseCategory, itemId: string) => void;
-  onBatchUpdateItem?: (category: CaseCategory, itemId: string, updatedItem: Partial<FinancialItem>) => Promise<void>;
-  onCreateItem?: (category: CaseCategory, itemData: Omit<FinancialItem, 'id' | 'createdAt' | 'updatedAt'>) => Promise<void>;
-  onDeleteNote: (noteId: string) => void;
-  onBatchUpdateNote?: (noteId: string, updatedNote: NewNoteData) => Promise<void>;
-  onBatchCreateNote?: (noteData: NewNoteData) => Promise<void>;
-  alerts?: AlertWithMatch[];
-  onUpdateStatus?: (
-    caseId: string,
-    status: CaseDisplay["status"],
-  ) => Promise<CaseDisplay | null> | CaseDisplay | null | void;
-  onResolveAlert?: (alert: AlertWithMatch) => Promise<void> | void;
-}
-
-export function CaseDetails({ 
-  case: caseData, 
-  onBack, 
-  onEdit,
-  onDelete,
-  onAddItem,
-  onDeleteItem,
-  onBatchUpdateItem,
-  onCreateItem,
-  onDeleteNote,
-  onBatchUpdateNote,
-  onBatchCreateNote,
-  alerts = [],
-  onUpdateStatus,
-  onResolveAlert,
-}: CaseDetailsProps) {
-  
-  // Handle batched update for inline editing
-  const handleUpdateFullItem = async (category: CaseCategory, itemId: string, updatedItem: FinancialItem) => {
-    if (!caseData || !onBatchUpdateItem) return;
-
-    try {
-      // Use batch update function to avoid multiple toasts
-      await onBatchUpdateItem(category, itemId, updatedItem);
-    } catch (error) {
-      console.error('[CaseDetails] Failed to update item:', error);
-    }
-  };
-
-  const [alertsDrawerOpen, setAlertsDrawerOpen] = useState(false);
-
-  const { totalAlerts, openAlertCount, hasOpenAlerts } = useMemo(() => {
-    const total = alerts.length;
-    const openCount = alerts.filter(alert => alert.status !== "resolved").length;
-    return {
-      totalAlerts: total,
-      openAlertCount: openCount,
-      hasOpenAlerts: openCount > 0,
-    };
-  }, [alerts]);
-
-  const handleResolveAlert = useCallback(
-    (alert: AlertWithMatch) => {
-      onResolveAlert?.(alert);
-    },
-    [onResolveAlert],
-  );
-
-  const handleGenerateSummary = useCallback(() => {
-    const summary = generateCaseSummary(caseData);
-    clickToCopy(summary, {
-      successMessage: "Case summary copied to clipboard",
-      errorMessage: "Failed to copy summary to clipboard",
-    });
-  }, [caseData]);
-
-  return (
-    <div className="space-y-6">
-      {/* Enhanced Header with Better Visual Hierarchy */}
-      <div className="bg-card border rounded-xl p-4 shadow-sm">
-        <div className="flex flex-col sm:flex-row items-start justify-between gap-3">
-          <div className="flex items-start gap-3">
-            <Button 
-              variant="ghost" 
-              size="sm" 
-              onClick={onBack}
-              className={cn(interactiveHoverClasses, "mt-0.5")}
-            >
-              <ArrowLeft className="w-4 h-4 mr-2" />
-              Back
-            </Button>
-            <div className="space-y-1.5">
-              <div className="flex items-center gap-3 flex-wrap">
-                <h1 className="text-xl font-bold text-foreground">
-                  {caseData.name || 'Unnamed Case'}
-                </h1>
-                <CaseStatusMenu
-                  caseId={caseData.id}
-                  status={caseData.status}
-                  onUpdateStatus={onUpdateStatus}
-                />
-              </div>
-              <McnCopyControl
-                mcn={caseData.mcn}
-                className="text-muted-foreground"
-                labelClassName="text-sm font-medium"
-                buttonClassName={cn(interactiveHoverClasses, "text-foreground")}
-                textClassName="text-sm"
-                variant="muted"
-                interactive
-              />
-              <div className="flex flex-wrap items-center gap-2 text-xs text-muted-foreground">
-                {totalAlerts > 0 ? (
-                  <div className="flex items-center gap-2">
-                    <Badge className="border-amber-500/40 bg-amber-500/10 text-amber-800">
-                      <BellRing className="mr-1 h-3 w-3" />
-                      {hasOpenAlerts
-                        ? `${openAlertCount} open alert${openAlertCount === 1 ? "" : "s"}`
-                        : "All alerts resolved"}
-                    </Badge>
-                    <Button
-                      variant="outline"
-                      size="sm"
-                      className="h-7 px-3 text-xs"
-                      onClick={() => setAlertsDrawerOpen(true)}
-                    >
-                      View {hasOpenAlerts ? "alerts" : "history"}
-                    </Button>
-                  </div>
-                ) : (
-                  <span className="inline-flex items-center gap-1">
-                    <BellRing className="h-3 w-3" /> All clear — no alerts for this case
-                  </span>
-                )}
-              </div>
-            </div>
-          </div>
-          <div className="flex gap-2 items-start flex-wrap">
-            <Button 
-              variant="outline" 
-              size="sm"
-              onClick={handleGenerateSummary}
-              className={interactiveHoverClasses}
-            >
-              <FileText className="w-4 h-4 mr-2" />
-              Generate Summary
-            </Button>
-            <Button 
-              variant="outline" 
-              size="sm"
-              onClick={onEdit}
-              className={interactiveHoverClasses}
-            >
-              <Edit2 className="w-4 h-4 mr-2" />
-              Edit
-            </Button>
-            <AlertDialog>
-              <AlertDialogTrigger asChild>
-                <Button 
-                  variant="outline" 
-                  size="sm"
-                  className={cn(
-                    interactiveHoverClasses,
-                    "text-destructive hover:text-destructive hover:bg-destructive/10",
-                  )}
-                >
-                  <Trash2 className="w-4 h-4 mr-2" />
-                  Delete
-                </Button>
-              </AlertDialogTrigger>
-              <AlertDialogContent>
-                <AlertDialogHeader>
-                  <AlertDialogTitle>Delete Case</AlertDialogTitle>
-                  <AlertDialogDescription>
-                    Are you sure you want to delete this case for {caseData.name}? This action cannot be undone.
-                    This will permanently delete the case and all associated data including financial items and notes.
-                  </AlertDialogDescription>
-                </AlertDialogHeader>
-                <AlertDialogFooter>
-                  <AlertDialogCancel>Cancel</AlertDialogCancel>
-                  <AlertDialogAction 
-                    onClick={onDelete}
-                    className="bg-destructive text-destructive-foreground hover:bg-destructive/90"
-                  >
-                    Delete Case
-                  </AlertDialogAction>
-                </AlertDialogFooter>
-              </AlertDialogContent>
-            </AlertDialog>
-          </div>
-        </div>
-      </div>
-
-      {/* Content - Resizable Layout */}
-      <ResizablePanelGroup 
-        direction="horizontal" 
-        className="h-auto min-h-[400px] rounded-xl border bg-card/30 shadow-lg"
-      >
-        {/* Left Panel: Financial Sections with Tabs */}
-        <ResizablePanel defaultSize={60} minSize={30}>
-          <div className="h-full p-4 flex flex-col">
-            <Tabs defaultValue="resources" className="w-full flex-1 flex flex-col">
-              <TabsList className="grid w-full grid-cols-3">
-                <TabsTrigger value="resources" className="flex items-center gap-2">
-                  <Landmark className="w-4 h-4" />
-                  Resources
-                </TabsTrigger>
-                <TabsTrigger value="income" className="flex items-center gap-2">
-                  <Wallet className="w-4 h-4" />
-                  Income
-                </TabsTrigger>
-                <TabsTrigger value="expenses" className="flex items-center gap-2">
-                  <Receipt className="w-4 h-4" />
-                  Expenses
-                </TabsTrigger>
-              </TabsList>
-              
-              <TabsContent value="resources" className="mt-4 flex-1 overflow-y-auto">
-                <CaseSection
-                  title="Resources"
-                  category="resources"
-                  items={caseData.caseRecord?.financials?.resources || []}
-                  onAddItem={onAddItem}
-                  onDeleteItem={onDeleteItem}
-                  onUpdateFullItem={handleUpdateFullItem}
-                  onCreateItem={onCreateItem}
-                />
-              </TabsContent>
-              
-              <TabsContent value="income" className="mt-4 flex-1 overflow-y-auto">
-                <CaseSection
-                  title="Income"
-                  category="income"
-                  items={caseData.caseRecord?.financials?.income || []}
-                  onAddItem={onAddItem}
-                  onDeleteItem={onDeleteItem}
-                  onUpdateFullItem={handleUpdateFullItem}
-                  onCreateItem={onCreateItem}
-                />
-              </TabsContent>
-              
-              <TabsContent value="expenses" className="mt-4 flex-1 overflow-y-auto">
-                <CaseSection
-                  title="Expenses"
-                  category="expenses"
-                  items={caseData.caseRecord?.financials?.expenses || []}
-                  onAddItem={onAddItem}
-                  onDeleteItem={onDeleteItem}
-                  onUpdateFullItem={handleUpdateFullItem}
-                  onCreateItem={onCreateItem}
-                />
-              </TabsContent>
-            </Tabs>
-          </div>
-        </ResizablePanel>
-
-        <ResizableHandle withHandle />
-
-        {/* Right Panel: Notes Section */}
-        <ResizablePanel defaultSize={40} minSize={25}>
-          <div className="p-4 bg-muted/30">
-            <NotesSection
-<<<<<<< HEAD
-              notes={caseData.caseRecord.notes || []}
-=======
-              notes={caseData.caseRecord?.notes || []}
-              onAddNote={onAddNote}
-              onEditNote={onEditNote}
->>>>>>> 31d4419a
-              onDeleteNote={onDeleteNote}
-              onUpdateNote={onBatchUpdateNote}
-              onCreateNote={onBatchCreateNote}
-            />
-          </div>
-        </ResizablePanel>
-      </ResizablePanelGroup>
-        <CaseAlertsDrawer
-          alerts={alerts}
-          open={alertsDrawerOpen}
-          onOpenChange={setAlertsDrawerOpen}
-          caseName={caseData.name || "Unnamed Case"}
-          caseId={caseData.id}
-          caseStatus={caseData.status}
-          onUpdateCaseStatus={onUpdateStatus}
-          onResolveAlert={onResolveAlert ? handleResolveAlert : undefined}
-        />
-    </div>
-  );
-}
-
-// Export with error boundary for data operations
+import { useCallback, useMemo, useState } from "react";
+import { Button } from "../ui/button";
+import { AlertDialog, AlertDialogAction, AlertDialogCancel, AlertDialogContent, AlertDialogDescription, AlertDialogFooter, AlertDialogHeader, AlertDialogTitle, AlertDialogTrigger } from "../ui/alert-dialog";
+import { ResizablePanelGroup, ResizablePanel, ResizableHandle } from "../ui/resizable";
+import { Tabs, TabsContent, TabsList, TabsTrigger } from "../ui/tabs";
+import { CaseSection } from "./CaseSection";
+import { NotesSection } from "./NotesSection";
+import { CaseDisplay, CaseCategory, FinancialItem, NewNoteData } from "../../types/case";
+import { ArrowLeft, Edit2, Trash2, Landmark, Wallet, Receipt, BellRing, FileText } from "lucide-react";
+import { withDataErrorBoundary } from "../error/ErrorBoundaryHOC";
+import { CaseStatusMenu } from "./CaseStatusMenu";
+import { Badge } from "../ui/badge";
+import { cn, interactiveHoverClasses } from "../ui/utils";
+import type { AlertWithMatch } from "../../utils/alertsData";
+import { CaseAlertsDrawer } from "./CaseAlertsDrawer";
+import { McnCopyControl } from "@/components/common/McnCopyControl";
+import { generateCaseSummary } from "../../utils/caseSummaryGenerator";
+import { clickToCopy } from "../../utils/clipboard";
+
+interface CaseDetailsProps {
+  case: CaseDisplay;
+  onBack: () => void;
+  onEdit: () => void;
+  onDelete: () => void;
+  onAddItem: (category: CaseCategory) => void;
+  onDeleteItem: (category: CaseCategory, itemId: string) => void;
+  onBatchUpdateItem?: (category: CaseCategory, itemId: string, updatedItem: Partial<FinancialItem>) => Promise<void>;
+  onCreateItem?: (category: CaseCategory, itemData: Omit<FinancialItem, 'id' | 'createdAt' | 'updatedAt'>) => Promise<void>;
+  onAddNote: () => void;
+  onEditNote: (noteId: string) => void;
+  onDeleteNote: (noteId: string) => void;
+  onBatchUpdateNote?: (noteId: string, updatedNote: NewNoteData) => Promise<void>;
+  onBatchCreateNote?: (noteData: NewNoteData) => Promise<void>;
+  alerts?: AlertWithMatch[];
+  onUpdateStatus?: (
+    caseId: string,
+    status: CaseDisplay["status"],
+  ) => Promise<CaseDisplay | null> | CaseDisplay | null | void;
+  onResolveAlert?: (alert: AlertWithMatch) => Promise<void> | void;
+}
+
+export function CaseDetails({ 
+  case: caseData, 
+  onBack, 
+  onEdit,
+  onDelete,
+  onAddItem,
+  onDeleteItem,
+  onBatchUpdateItem,
+  onCreateItem,
+  onAddNote,
+  onEditNote,
+  onDeleteNote,
+  onBatchUpdateNote,
+  onBatchCreateNote,
+  alerts = [],
+  onUpdateStatus,
+  onResolveAlert,
+}: CaseDetailsProps) {
+  
+  // Handle batched update for inline editing
+  const handleUpdateFullItem = async (category: CaseCategory, itemId: string, updatedItem: FinancialItem) => {
+    if (!caseData || !onBatchUpdateItem) return;
+
+    try {
+      // Use batch update function to avoid multiple toasts
+      await onBatchUpdateItem(category, itemId, updatedItem);
+    } catch (error) {
+      console.error('[CaseDetails] Failed to update item:', error);
+    }
+  };
+
+  const [alertsDrawerOpen, setAlertsDrawerOpen] = useState(false);
+
+  const { totalAlerts, openAlertCount, hasOpenAlerts } = useMemo(() => {
+    const total = alerts.length;
+    const openCount = alerts.filter(alert => alert.status !== "resolved").length;
+    return {
+      totalAlerts: total,
+      openAlertCount: openCount,
+      hasOpenAlerts: openCount > 0,
+    };
+  }, [alerts]);
+
+  const handleResolveAlert = useCallback(
+    (alert: AlertWithMatch) => {
+      onResolveAlert?.(alert);
+    },
+    [onResolveAlert],
+  );
+
+  const handleGenerateSummary = useCallback(() => {
+    const summary = generateCaseSummary(caseData);
+    clickToCopy(summary, {
+      successMessage: "Case summary copied to clipboard",
+      errorMessage: "Failed to copy summary to clipboard",
+    });
+  }, [caseData]);
+
+  return (
+    <div className="space-y-6">
+      {/* Enhanced Header with Better Visual Hierarchy */}
+      <div className="bg-card border rounded-xl p-4 shadow-sm">
+        <div className="flex flex-col sm:flex-row items-start justify-between gap-3">
+          <div className="flex items-start gap-3">
+            <Button 
+              variant="ghost" 
+              size="sm" 
+              onClick={onBack}
+              className={cn(interactiveHoverClasses, "mt-0.5")}
+            >
+              <ArrowLeft className="w-4 h-4 mr-2" />
+              Back
+            </Button>
+            <div className="space-y-1.5">
+              <div className="flex items-center gap-3 flex-wrap">
+                <h1 className="text-xl font-bold text-foreground">
+                  {caseData.name || 'Unnamed Case'}
+                </h1>
+                <CaseStatusMenu
+                  caseId={caseData.id}
+                  status={caseData.status}
+                  onUpdateStatus={onUpdateStatus}
+                />
+              </div>
+              <McnCopyControl
+                mcn={caseData.mcn}
+                className="text-muted-foreground"
+                labelClassName="text-sm font-medium"
+                buttonClassName={cn(interactiveHoverClasses, "text-foreground")}
+                textClassName="text-sm"
+                variant="muted"
+                interactive
+              />
+              <div className="flex flex-wrap items-center gap-2 text-xs text-muted-foreground">
+                {totalAlerts > 0 ? (
+                  <div className="flex items-center gap-2">
+                    <Badge className="border-amber-500/40 bg-amber-500/10 text-amber-800">
+                      <BellRing className="mr-1 h-3 w-3" />
+                      {hasOpenAlerts
+                        ? `${openAlertCount} open alert${openAlertCount === 1 ? "" : "s"}`
+                        : "All alerts resolved"}
+                    </Badge>
+                    <Button
+                      variant="outline"
+                      size="sm"
+                      className="h-7 px-3 text-xs"
+                      onClick={() => setAlertsDrawerOpen(true)}
+                    >
+                      View {hasOpenAlerts ? "alerts" : "history"}
+                    </Button>
+                  </div>
+                ) : (
+                  <span className="inline-flex items-center gap-1">
+                    <BellRing className="h-3 w-3" /> All clear — no alerts for this case
+                  </span>
+                )}
+              </div>
+            </div>
+          </div>
+          <div className="flex gap-2 items-start flex-wrap">
+            <Button 
+              variant="outline" 
+              size="sm"
+              onClick={handleGenerateSummary}
+              className={interactiveHoverClasses}
+            >
+              <FileText className="w-4 h-4 mr-2" />
+              Generate Summary
+            </Button>
+            <Button 
+              variant="outline" 
+              size="sm"
+              onClick={onEdit}
+              className={interactiveHoverClasses}
+            >
+              <Edit2 className="w-4 h-4 mr-2" />
+              Edit
+            </Button>
+            <AlertDialog>
+              <AlertDialogTrigger asChild>
+                <Button 
+                  variant="outline" 
+                  size="sm"
+                  className={cn(
+                    interactiveHoverClasses,
+                    "text-destructive hover:text-destructive hover:bg-destructive/10",
+                  )}
+                >
+                  <Trash2 className="w-4 h-4 mr-2" />
+                  Delete
+                </Button>
+              </AlertDialogTrigger>
+              <AlertDialogContent>
+                <AlertDialogHeader>
+                  <AlertDialogTitle>Delete Case</AlertDialogTitle>
+                  <AlertDialogDescription>
+                    Are you sure you want to delete this case for {caseData.name}? This action cannot be undone.
+                    This will permanently delete the case and all associated data including financial items and notes.
+                  </AlertDialogDescription>
+                </AlertDialogHeader>
+                <AlertDialogFooter>
+                  <AlertDialogCancel>Cancel</AlertDialogCancel>
+                  <AlertDialogAction 
+                    onClick={onDelete}
+                    className="bg-destructive text-destructive-foreground hover:bg-destructive/90"
+                  >
+                    Delete Case
+                  </AlertDialogAction>
+                </AlertDialogFooter>
+              </AlertDialogContent>
+            </AlertDialog>
+          </div>
+        </div>
+      </div>
+
+      {/* Content - Resizable Layout */}
+      <ResizablePanelGroup 
+        direction="horizontal" 
+        className="h-auto min-h-[400px] rounded-xl border bg-card/30 shadow-lg"
+      >
+        {/* Left Panel: Financial Sections with Tabs */}
+        <ResizablePanel defaultSize={60} minSize={30}>
+          <div className="h-full p-4 flex flex-col">
+            <Tabs defaultValue="resources" className="w-full flex-1 flex flex-col">
+              <TabsList className="grid w-full grid-cols-3">
+                <TabsTrigger value="resources" className="flex items-center gap-2">
+                  <Landmark className="w-4 h-4" />
+                  Resources
+                </TabsTrigger>
+                <TabsTrigger value="income" className="flex items-center gap-2">
+                  <Wallet className="w-4 h-4" />
+                  Income
+                </TabsTrigger>
+                <TabsTrigger value="expenses" className="flex items-center gap-2">
+                  <Receipt className="w-4 h-4" />
+                  Expenses
+                </TabsTrigger>
+              </TabsList>
+              
+              <TabsContent value="resources" className="mt-4 flex-1 overflow-y-auto">
+                <CaseSection
+                  title="Resources"
+                  category="resources"
+                  items={caseData.caseRecord?.financials?.resources || []}
+                  onAddItem={onAddItem}
+                  onDeleteItem={onDeleteItem}
+                  onUpdateFullItem={handleUpdateFullItem}
+                  onCreateItem={onCreateItem}
+                />
+              </TabsContent>
+              
+              <TabsContent value="income" className="mt-4 flex-1 overflow-y-auto">
+                <CaseSection
+                  title="Income"
+                  category="income"
+                  items={caseData.caseRecord?.financials?.income || []}
+                  onAddItem={onAddItem}
+                  onDeleteItem={onDeleteItem}
+                  onUpdateFullItem={handleUpdateFullItem}
+                  onCreateItem={onCreateItem}
+                />
+              </TabsContent>
+              
+              <TabsContent value="expenses" className="mt-4 flex-1 overflow-y-auto">
+                <CaseSection
+                  title="Expenses"
+                  category="expenses"
+                  items={caseData.caseRecord?.financials?.expenses || []}
+                  onAddItem={onAddItem}
+                  onDeleteItem={onDeleteItem}
+                  onUpdateFullItem={handleUpdateFullItem}
+                  onCreateItem={onCreateItem}
+                />
+              </TabsContent>
+            </Tabs>
+          </div>
+        </ResizablePanel>
+
+        <ResizableHandle withHandle />
+
+        {/* Right Panel: Notes Section */}
+        <ResizablePanel defaultSize={40} minSize={25}>
+          <div className="p-4 bg-muted/30">
+            <NotesSection
+              notes={caseData.caseRecord?.notes || []}
+              onAddNote={onAddNote}
+              onEditNote={onEditNote}
+              onDeleteNote={onDeleteNote}
+              onUpdateNote={onBatchUpdateNote}
+              onCreateNote={onBatchCreateNote}
+            />
+          </div>
+        </ResizablePanel>
+      </ResizablePanelGroup>
+        <CaseAlertsDrawer
+          alerts={alerts}
+          open={alertsDrawerOpen}
+          onOpenChange={setAlertsDrawerOpen}
+          caseName={caseData.name || "Unnamed Case"}
+          caseId={caseData.id}
+          caseStatus={caseData.status}
+          onUpdateCaseStatus={onUpdateStatus}
+          onResolveAlert={onResolveAlert ? handleResolveAlert : undefined}
+        />
+    </div>
+  );
+}
+
+// Export with error boundary for data operations
 export default withDataErrorBoundary(CaseDetails);